--- conflicted
+++ resolved
@@ -681,6 +681,8 @@
     use schema::{self, Document};
     use Index;
     use Term;
+    use snap::Reader;
+    use IndexReader;
 
     #[test]
     fn test_lockfile_stops_duplicates() {
@@ -737,9 +739,9 @@
         let _index_writer_two = index.writer(3_000_000).unwrap();
     }
 
-    fn num_docs_containing_text(index: &Index, term: &str) -> u64 {
-        let searcher = index.searcher();
-        let text_field = index.schema().get_field("text").unwrap();
+    fn num_docs_containing_text(reader: &IndexReader, term: &str) -> u64 {
+        let searcher = reader.searcher();
+        let text_field = reader.schema().get_field("text").unwrap();
         let term = Term::from_field_text(text_field, term);
         searcher.doc_freq(&term)
     }
@@ -749,84 +751,58 @@
         let mut schema_builder = schema::Schema::builder();
         let text_field = schema_builder.add_text_field("text", schema::TEXT);
         let index = Index::create_in_ram(schema_builder.build());
-<<<<<<< HEAD
+        let reader = index.reader();
 
         // writing the segment
         let mut index_writer = index.writer(3_000_000).unwrap();
         index_writer.add_document(doc!(text_field=>"a"));
         index_writer.rollback().unwrap();
-=======
-        let reader = index.reader();
-        let num_docs_containing = |s: &str| {
-            let searcher = reader.searcher();
-            let term = Term::from_field_text(text_field, s);
-            searcher.doc_freq(&term)
-        };
->>>>>>> 6fd3cb12
 
         assert_eq!(index_writer.commit_opstamp(), 0u64);
-        assert_eq!(num_docs_containing_text(&index, "a"), 0);
+        assert_eq!(num_docs_containing_text(&reader, "a"), 0);
         {
             index_writer.add_document(doc!(text_field=>"b"));
             index_writer.add_document(doc!(text_field=>"c"));
         }
         assert!(index_writer.commit().is_ok());
-        index.load_searchers().unwrap();
-        assert_eq!(num_docs_containing_text(&index, "a"), 0u64);
-        assert_eq!(num_docs_containing_text(&index, "b"), 1u64);
-        assert_eq!(num_docs_containing_text(&index, "c"), 1u64);
+        reader.load_searchers().unwrap();
+        assert_eq!(num_docs_containing_text(&reader, "a"), 0u64);
+        assert_eq!(num_docs_containing_text(&reader, "b"), 1u64);
+        assert_eq!(num_docs_containing_text(&reader, "c"), 1u64);
         index_writer.rollback().unwrap();
-        index.load_searchers().unwrap();
-        assert_eq!(num_docs_containing_text(&index, "a"), 0u64);
-        assert_eq!(num_docs_containing_text(&index, "b"), 1u64);
-        assert_eq!(num_docs_containing_text(&index, "c"), 1u64);
-    }
-
-<<<<<<< HEAD
+        reader.load_searchers().unwrap();
+        assert_eq!(num_docs_containing_text(&reader, "a"), 0u64);
+        assert_eq!(num_docs_containing_text(&reader, "b"), 1u64);
+        assert_eq!(num_docs_containing_text(&reader, "c"), 1u64);
+    }
 
     #[test]
     fn test_softcommit_and_rollback() {
         let mut schema_builder = schema::Schema::builder();
         let text_field = schema_builder.add_text_field("text", schema::TEXT);
         let index = Index::create_in_ram(schema_builder.build());
-
+        let reader = index.reader();
         // writing the segment
         let mut index_writer = index.writer(3_000_000).unwrap();
         index_writer.add_document(doc!(text_field=>"a"));
         index_writer.rollback().unwrap();
 
         assert_eq!(index_writer.commit_opstamp(), 0u64);
-        assert_eq!(num_docs_containing_text(&index, "a"), 0u64);
+        assert_eq!(num_docs_containing_text(&reader, "a"), 0u64);
         {
             index_writer.add_document(doc!(text_field=>"b"));
             index_writer.add_document(doc!(text_field=>"c"));
         }
         assert!(index_writer.soft_commit().is_ok());
-        index.load_searchers().unwrap(); // we need to load soft committed stuff.
-        assert_eq!(num_docs_containing_text(&index, "a"), 0u64);
-        assert_eq!(num_docs_containing_text(&index, "b"), 1u64);
-        assert_eq!(num_docs_containing_text(&index, "c"), 1u64);
+        reader.load_searchers().unwrap(); // we need to load soft committed stuff.
+        assert_eq!(num_docs_containing_text(&reader, "a"), 0u64);
+        assert_eq!(num_docs_containing_text(&reader, "b"), 1u64);
+        assert_eq!(num_docs_containing_text(&reader, "c"), 1u64);
         index_writer.rollback().unwrap();
-        index.load_searchers().unwrap();
-        assert_eq!(num_docs_containing_text(&index, "a"), 0u64);
-        assert_eq!(num_docs_containing_text(&index, "b"), 0u64);
-        assert_eq!(num_docs_containing_text(&index, "c"), 0u64);
-=======
-            assert_eq!(index_writer.commit_opstamp(), 0u64);
-            assert_eq!(num_docs_containing("a"), 0);
-            {
-                index_writer.add_document(doc!(text_field=>"b"));
-                index_writer.add_document(doc!(text_field=>"c"));
-            }
-            assert!(index_writer.commit().is_ok());
-            reader.load_searchers().unwrap();
-            assert_eq!(num_docs_containing("a"), 0);
-            assert_eq!(num_docs_containing("b"), 1);
-            assert_eq!(num_docs_containing("c"), 1);
-        }
         reader.load_searchers().unwrap();
-        reader.searcher();
->>>>>>> 6fd3cb12
+        assert_eq!(num_docs_containing_text(&reader, "a"), 0u64);
+        assert_eq!(num_docs_containing_text(&reader, "b"), 0u64);
+        assert_eq!(num_docs_containing_text(&reader, "c"), 0u64);
     }
 
     #[test]
@@ -834,15 +810,7 @@
         let mut schema_builder = schema::Schema::builder();
         let text_field = schema_builder.add_text_field("text", schema::TEXT);
         let index = Index::create_in_ram(schema_builder.build());
-<<<<<<< HEAD
-
-=======
         let reader = index.reader();
-        let num_docs_containing = |s: &str| {
-            let term_a = Term::from_field_text(text_field, s);
-            reader.searcher().doc_freq(&term_a)
-        };
->>>>>>> 6fd3cb12
         {
             // writing the segment
             let mut index_writer = index.writer(12_000_000).unwrap();
@@ -862,7 +830,7 @@
 
             reader.load_searchers().unwrap();
 
-            assert_eq!(num_docs_containing_text(&index, "a"), 200);
+            assert_eq!(num_docs_containing_text(&reader, "a"), 200);
             assert!(index.searchable_segments().unwrap().len() < 8);
         }
     }
@@ -905,7 +873,7 @@
         let mut schema_builder = schema::Schema::builder();
         let text_field = schema_builder.add_text_field("text", schema::TEXT);
         let index = Index::create_in_ram(schema_builder.build());
-
+        let reader = index.reader();
         {
             // writing the segment
             let mut index_writer = index.writer_with_num_threads(4, 12_000_000).unwrap();
@@ -927,18 +895,8 @@
             }
             index_writer.commit().unwrap();
         }
-<<<<<<< HEAD
-        index.load_searchers().unwrap();
-        assert_eq!(num_docs_containing_text(&index, "a"), 0);
-        assert_eq!(num_docs_containing_text(&index, "b"), 100);
-=======
-        let num_docs_containing = |s: &str| {
-            let term_a = Term::from_field_text(text_field, s);
-            index.reader().searcher().doc_freq(&term_a)
-        };
-        assert_eq!(num_docs_containing("a"), 0);
-        assert_eq!(num_docs_containing("b"), 100);
->>>>>>> 6fd3cb12
+        assert_eq!(num_docs_containing_text(&reader, "a"), 0);
+        assert_eq!(num_docs_containing_text(&reader, "b"), 100);
     }
 
     #[test]
@@ -967,18 +925,8 @@
             index_writer.add_document(doc!(text_field => "b"));
         }
         assert!(index_writer.commit().is_err());
-<<<<<<< HEAD
-        index.load_searchers().unwrap();
         assert_eq!(num_docs_containing(&index, "a"), 100);
         assert_eq!(num_docs_containing(&index, "b"), 0);
-=======
-        let num_docs_containing = |s: &str| {
-            let term_a = Term::from_field_text(text_field, s);
-            index.reader().searcher().doc_freq(&term_a)
-        };
-        assert_eq!(num_docs_containing("a"), 100);
-        assert_eq!(num_docs_containing("b"), 0);
->>>>>>> 6fd3cb12
         fail::cfg("RAMDirectory::atomic_write", "off").unwrap();
     }
 }