--- conflicted
+++ resolved
@@ -227,33 +227,18 @@
         recorder.record_position(position, heap);
     }
 
-<<<<<<< HEAD
     fn serialize(&self,
         field: Field,
         term_addrs: &[(&[u8], u32)],
         serializer: &mut PostingsSerializer, 
         heap: &Heap) -> io::Result<()> {
-        
         serializer.new_field(field);
         for &(term_bytes, addr) in term_addrs {
             let recorder: &mut Rec = self.heap.get_mut_ref(addr);
             try!(serializer.new_term(&term_bytes));
-=======
-    fn serialize(&self, serializer: &mut PostingsSerializer, heap: &Heap) -> io::Result<()> {
-        let mut term_offsets: Vec<(&[u8], (u32, &Rec))> = self.term_index
-            .iter()
-            .collect();
-        term_offsets.sort_by_key(|&(k, _v)| k);
-        let mut term = unsafe { Term::with_capacity(100) };
-        for (term_bytes, (addr, recorder)) in term_offsets {
-            // sadly we are required to copy the data
-            term.set_content(term_bytes);
-            try!(serializer.new_term(&term));
->>>>>>> 65dc5b0d
             try!(recorder.serialize(addr, serializer, heap));
             try!(serializer.close_term());
-        }
-        
+        }        
         Ok(())
     }
 }
