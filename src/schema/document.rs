--- conflicted
+++ resolved
@@ -21,13 +21,7 @@
 
 impl From<Vec<FieldValue>> for Document {
     fn from(field_values: Vec<FieldValue>) -> Self {
-<<<<<<< HEAD
-        Document {
-            field_values
-        }
-=======
         Document { field_values }
->>>>>>> a7ffc0e6
     }
 }
 
@@ -41,7 +35,6 @@
         self_field_values.eq(&other_field_values)
     }
 }
-
 
 impl Eq for Document {}
 
@@ -63,24 +56,16 @@
 
     /// Retain only the field that are matching the
     /// predicate given in argument.
-<<<<<<< HEAD
-    pub fn filter_fields<P: Fn(Field)->bool>(&mut self, predicate: P) {
-=======
     pub fn filter_fields<P: Fn(Field) -> bool>(&mut self, predicate: P) {
->>>>>>> a7ffc0e6
         self.field_values
             .retain(|field_value| predicate(field_value.field()));
     }
 
     /// Adding a facet to the document.
     pub fn add_facet<F>(&mut self, field: Field, path: F)
-<<<<<<< HEAD
-        where Facet: From<F> {
-=======
     where
         Facet: From<F>,
     {
->>>>>>> a7ffc0e6
         let facet = Facet::from(path);
         let value = Value::Facet(facet);
         self.add(FieldValue::new(field, value));
@@ -158,13 +143,7 @@
     fn deserialize<R: Read>(reader: &mut R) -> io::Result<Self> {
         let num_field_values = VInt::deserialize(reader)?.val() as usize;
         let field_values = (0..num_field_values)
-<<<<<<< HEAD
-            .map(|_| {
-                FieldValue::deserialize(reader)
-            })
-=======
             .map(|_| FieldValue::deserialize(reader))
->>>>>>> a7ffc0e6
             .collect::<io::Result<Vec<FieldValue>>>()?;
         Ok(Document::from(field_values))
     }
